--- conflicted
+++ resolved
@@ -20,13 +20,8 @@
     name: Lint
     runs-on: ubuntu-latest
     steps:
-<<<<<<< HEAD
       - uses: actions/checkout@1af3b93b6815bc44a9784bd300feb67ff0d1eeb3 # ratchet:actions/checkout@v6
-      - uses: actions/setup-go@44694675825211faa026b3c33043df3e48a5fa00 # ratchet:actions/setup-go@v6
-=======
-      - uses: actions/checkout@08c6903cd8c0fde910a37f88322edcfb5dd907a8 # ratchet:actions/checkout@v5
       - uses: actions/setup-go@4dc6199c7b1a012772edbd06daecab0f50c9053c # ratchet:actions/setup-go@v6
->>>>>>> 0bdbd928
 
       - name: Go Format
         run: gofmt -s -w . && git diff --exit-code
@@ -104,13 +99,8 @@
     name: Build and release Go binaries
     runs-on: ubuntu-latest
     steps:
-<<<<<<< HEAD
       - uses: actions/checkout@1af3b93b6815bc44a9784bd300feb67ff0d1eeb3 # ratchet:actions/checkout@v6
-      - uses: actions/setup-go@44694675825211faa026b3c33043df3e48a5fa00 # ratchet:actions/setup-go@v6
-=======
-      - uses: actions/checkout@08c6903cd8c0fde910a37f88322edcfb5dd907a8 # ratchet:actions/checkout@v5
       - uses: actions/setup-go@4dc6199c7b1a012772edbd06daecab0f50c9053c # ratchet:actions/setup-go@v6
->>>>>>> 0bdbd928
 
       - name: Build binaries for all architectures
         env:
